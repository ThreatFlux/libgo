--- conflicted
+++ resolved
@@ -5,25 +5,15 @@
 require (
 	github.com/beevik/etree v1.5.0
 	github.com/digitalocean/go-libvirt v0.0.0-20250313214939-3c0f2fe97d18
-<<<<<<< HEAD
-	github.com/gin-gonic/gin v1.10.0
-	github.com/golang-jwt/jwt/v5 v5.2.1
-	github.com/golang/mock v1.6.0
-=======
 	github.com/gin-gonic/gin v1.10.1
 	github.com/golang-jwt/jwt/v5 v5.2.2
->>>>>>> bc06e958
 	github.com/google/uuid v1.6.0
 	github.com/gorilla/websocket v1.5.3
 	github.com/prometheus/client_golang v1.21.1
 	github.com/stretchr/testify v1.10.0
 	go.uber.org/mock v0.4.0
 	go.uber.org/zap v1.27.0
-<<<<<<< HEAD
-	golang.org/x/crypto v0.36.0
-=======
 	golang.org/x/crypto v0.38.0
->>>>>>> bc06e958
 	gopkg.in/yaml.v3 v3.0.1
 	gorm.io/driver/postgres v1.5.11
 	gorm.io/driver/sqlite v1.5.7
@@ -38,19 +28,11 @@
 	github.com/cloudwego/base64x v0.1.4 // indirect
 	github.com/cloudwego/iasm v0.2.0 // indirect
 	github.com/davecgh/go-spew v1.1.1 // indirect
-<<<<<<< HEAD
 	github.com/gabriel-vasile/mimetype v1.4.8 // indirect
 	github.com/gin-contrib/sse v0.1.0 // indirect
 	github.com/go-playground/locales v0.14.1 // indirect
 	github.com/go-playground/universal-translator v0.18.1 // indirect
 	github.com/go-playground/validator/v10 v10.26.0 // indirect
-=======
-	github.com/gabriel-vasile/mimetype v1.4.3 // indirect
-	github.com/gin-contrib/sse v0.1.0 // indirect
-	github.com/go-playground/locales v0.14.1 // indirect
-	github.com/go-playground/universal-translator v0.18.1 // indirect
-	github.com/go-playground/validator/v10 v10.20.0 // indirect
->>>>>>> bc06e958
 	github.com/goccy/go-json v0.10.2 // indirect
 	github.com/jackc/pgpassfile v1.0.0 // indirect
 	github.com/jackc/pgservicefile v0.0.0-20240606120523-5a60cdf6a761 // indirect
@@ -72,25 +54,15 @@
 	github.com/prometheus/client_model v0.6.1 // indirect
 	github.com/prometheus/common v0.62.0 // indirect
 	github.com/prometheus/procfs v0.15.1 // indirect
-<<<<<<< HEAD
-=======
 	github.com/rogpeppe/go-internal v1.12.0 // indirect
->>>>>>> bc06e958
 	github.com/stretchr/objx v0.5.2 // indirect
 	github.com/twitchyliquid64/golang-asm v0.15.1 // indirect
 	github.com/ugorji/go/codec v1.2.12 // indirect
 	go.uber.org/multierr v1.11.0 // indirect
 	golang.org/x/arch v0.8.0 // indirect
-<<<<<<< HEAD
-	golang.org/x/net v0.34.0 // indirect
-	golang.org/x/sync v0.12.0 // indirect
-	golang.org/x/sys v0.31.0 // indirect
-	golang.org/x/text v0.23.0 // indirect
-=======
 	golang.org/x/net v0.40.0 // indirect
 	golang.org/x/sync v0.14.0 // indirect
 	golang.org/x/sys v0.33.0 // indirect
 	golang.org/x/text v0.25.0 // indirect
->>>>>>> bc06e958
 	google.golang.org/protobuf v1.36.1 // indirect
 )